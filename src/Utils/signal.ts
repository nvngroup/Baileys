import { chunk } from 'lodash'
import { KEY_BUNDLE_TYPE } from '../Defaults'
import { SignalRepository } from '../Types'
import { AuthenticationCreds, AuthenticationState, KeyPair, SignalIdentity, SignalKeyStore, SignedKeyPair } from '../Types/Auth'
import { assertNodeErrorFree, BinaryNode, getBinaryNodeChild, getBinaryNodeChildBuffer, getBinaryNodeChildren, getBinaryNodeChildUInt, jidDecode, JidWithDevice, S_WHATSAPP_NET } from '../WABinary'
import { DeviceListData, ParsedDeviceInfo, USyncQueryResultList } from '../WAUSync'
import { Curve, generateSignalPubKey } from './crypto'
import { encodeBigEndian } from './generics'

export const createSignalIdentity = (
	wid: string,
	accountSignatureKey: Uint8Array
): SignalIdentity => {
	return {
		identifier: { name: wid, deviceId: 0 },
		identifierKey: generateSignalPubKey(accountSignatureKey)
	}
}

export const getPreKeys = async({ get }: SignalKeyStore, min: number, limit: number) => {
	const idList: string[] = []
	for(let id = min; id < limit;id++) {
		idList.push(id.toString())
	}

	return get('pre-key', idList)
}

export const generateOrGetPreKeys = (creds: AuthenticationCreds, range: number) => {
	const avaliable = creds.nextPreKeyId - creds.firstUnuploadedPreKeyId
	const remaining = range - avaliable
	const lastPreKeyId = creds.nextPreKeyId + remaining - 1
	const newPreKeys: { [id: number]: KeyPair } = { }
	if(remaining > 0) {
		for(let i = creds.nextPreKeyId;i <= lastPreKeyId;i++) {
			newPreKeys[i] = Curve.generateKeyPair()
		}
	}

	return {
		newPreKeys,
		lastPreKeyId,
		preKeysRange: [creds.firstUnuploadedPreKeyId, range] as const,
	}
}

export const xmppSignedPreKey = (key: SignedKeyPair): BinaryNode => (
	{
		tag: 'skey',
		attrs: { },
		content: [
			{ tag: 'id', attrs: { }, content: encodeBigEndian(key.keyId, 3) },
			{ tag: 'value', attrs: { }, content: key.keyPair.public },
			{ tag: 'signature', attrs: { }, content: key.signature }
		]
	}
)

export const xmppPreKey = (pair: KeyPair, id: number): BinaryNode => (
	{
		tag: 'key',
		attrs: { },
		content: [
			{ tag: 'id', attrs: { }, content: encodeBigEndian(id, 3) },
			{ tag: 'value', attrs: { }, content: pair.public }
		]
	}
)

export const parseAndInjectE2ESessions = async(
	node: BinaryNode,
	repository: SignalRepository
) => {
	const extractKey = (key: BinaryNode) => (
		key ? ({
			keyId: getBinaryNodeChildUInt(key, 'id', 3)!,
			publicKey: generateSignalPubKey(getBinaryNodeChildBuffer(key, 'value')!),
			signature: getBinaryNodeChildBuffer(key, 'signature')!,
		}) : undefined
	)
	const nodes = getBinaryNodeChildren(getBinaryNodeChild(node, 'list'), 'user')
	for(const node of nodes) {
		assertNodeErrorFree(node)
	}

	// Most of the work in repository.injectE2ESession is CPU intensive, not IO
	// So Promise.all doesn't really help here,
	// but blocks even loop if we're using it inside keys.transaction, and it makes it "sync" actually
	// This way we chunk it in smaller parts and between those parts we can yield to the event loop
	// It's rare case when you need to E2E sessions for so many users, but it's possible
	const chunkSize = 100
	const chunks = chunk(nodes, chunkSize)
	for(const nodesChunk of chunks) {
		await Promise.all(
			nodesChunk.map(
				async node => {
					const signedKey = getBinaryNodeChild(node, 'skey')!
					const key = getBinaryNodeChild(node, 'key')!
					const identity = getBinaryNodeChildBuffer(node, 'identity')!
					const jid = node.attrs.jid
					const registrationId = getBinaryNodeChildUInt(node, 'registration', 4)

					await repository.injectE2ESession({
						jid,
						session: {
							registrationId: registrationId!,
							identityKey: generateSignalPubKey(identity),
							signedPreKey: extractKey(signedKey)!,
							preKey: extractKey(key)!
						}
					})
				}
			)
		)
	}
}

export const extractDeviceJids = (result: USyncQueryResultList[], myJid: string, excludeZeroDevices: boolean) => {
	const { user: myUser, device: myDevice } = jidDecode(myJid)!

	const extracted: JidWithDevice[] = []
<<<<<<< HEAD
	for(const node of result.content as BinaryNode[]) {
		const list = getBinaryNodeChild(node, 'list')?.content
		if(list && Array.isArray(list)) {
			for(const item of list) {
				const { user } = jidDecode(item.attrs.jid)!
				const devicesNode = getBinaryNodeChild(item, 'devices')
				const deviceListNode = getBinaryNodeChild(devicesNode, 'device-list')
				if(Array.isArray(deviceListNode?.content)) {
					//eslint-disable-next-line max-depth
					for(const { tag, attrs } of deviceListNode!.content) {
						const device = +attrs.id
						//eslint-disable-next-line max-depth
						if(
							tag === 'device' &&
							(!excludeZeroDevices || device !== 0) &&
							(myUser !== user || myDevice !== device) &&
							(device === 0 || !!attrs['key-index'])
						) {
							extracted.push({ user, device })
						}
					}
=======


	for(const userResult of result) {
		const { devices, id } = userResult as { devices: ParsedDeviceInfo, id: string }
		const { user } = jidDecode(id)!
		const deviceList = devices?.deviceList as DeviceListData[]
		if(Array.isArray(deviceList)) {
			for(const { id: device, keyIndex } of deviceList) {
				if(
					(!excludeZeroDevices || device !== 0) && // if zero devices are not-excluded, or device is non zero
					(myUser !== user || myDevice !== device) && // either different user or if me user, not this device
					(device === 0 || !!keyIndex) // ensure that "key-index" is specified for "non-zero" devices, produces a bad req otherwise
				) {
					extracted.push({ user, device })
>>>>>>> 238b83ff
				}
			}
		}
	}

	return extracted
}

/**
 * get the next N keys for upload or processing
 * @param count number of pre-keys to get or generate
 */
export const getNextPreKeys = async({ creds, keys }: AuthenticationState, count: number) => {
	const { newPreKeys, lastPreKeyId, preKeysRange } = generateOrGetPreKeys(creds, count)

	const update: Partial<AuthenticationCreds> = {
		nextPreKeyId: Math.max(lastPreKeyId + 1, creds.nextPreKeyId),
		firstUnuploadedPreKeyId: Math.max(creds.firstUnuploadedPreKeyId, lastPreKeyId + 1)
	}

	await keys.set({ 'pre-key': newPreKeys })

	const preKeys = await getPreKeys(keys, preKeysRange[0], preKeysRange[0] + preKeysRange[1])

	return { update, preKeys }
}

export const getNextPreKeysNode = async(state: AuthenticationState, count: number) => {
	const { creds } = state
	const { update, preKeys } = await getNextPreKeys(state, count)

	const node: BinaryNode = {
		tag: 'iq',
		attrs: {
			xmlns: 'encrypt',
			type: 'set',
			to: S_WHATSAPP_NET,
		},
		content: [
			{ tag: 'registration', attrs: { }, content: encodeBigEndian(creds.registrationId) },
			{ tag: 'type', attrs: { }, content: KEY_BUNDLE_TYPE },
			{ tag: 'identity', attrs: { }, content: creds.signedIdentityKey.public },
			{ tag: 'list', attrs: { }, content: Object.keys(preKeys).map(k => xmppPreKey(preKeys[+k], +k)) },
			xmppSignedPreKey(creds.signedPreKey)
		]
	}

	return { update, node }
}<|MERGE_RESOLUTION|>--- conflicted
+++ resolved
@@ -119,29 +119,6 @@
 	const { user: myUser, device: myDevice } = jidDecode(myJid)!
 
 	const extracted: JidWithDevice[] = []
-<<<<<<< HEAD
-	for(const node of result.content as BinaryNode[]) {
-		const list = getBinaryNodeChild(node, 'list')?.content
-		if(list && Array.isArray(list)) {
-			for(const item of list) {
-				const { user } = jidDecode(item.attrs.jid)!
-				const devicesNode = getBinaryNodeChild(item, 'devices')
-				const deviceListNode = getBinaryNodeChild(devicesNode, 'device-list')
-				if(Array.isArray(deviceListNode?.content)) {
-					//eslint-disable-next-line max-depth
-					for(const { tag, attrs } of deviceListNode!.content) {
-						const device = +attrs.id
-						//eslint-disable-next-line max-depth
-						if(
-							tag === 'device' &&
-							(!excludeZeroDevices || device !== 0) &&
-							(myUser !== user || myDevice !== device) &&
-							(device === 0 || !!attrs['key-index'])
-						) {
-							extracted.push({ user, device })
-						}
-					}
-=======
 
 
 	for(const userResult of result) {
@@ -156,7 +133,6 @@
 					(device === 0 || !!keyIndex) // ensure that "key-index" is specified for "non-zero" devices, produces a bad req otherwise
 				) {
 					extracted.push({ user, device })
->>>>>>> 238b83ff
 				}
 			}
 		}
