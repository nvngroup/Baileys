
import { Boom } from '@hapi/boom'
import { randomBytes } from 'crypto'
import NodeCache from 'node-cache'
import { proto } from '../../WAProto'
import { DEFAULT_CACHE_TTLS, KEY_BUNDLE_TYPE, MIN_PREKEY_COUNT } from '../Defaults'
import { MessageReceiptType, MessageRelayOptions, MessageUserReceipt, SocketConfig, WACallEvent, WAMessageKey, WAMessageStatus, WAMessageStubType, WAPatchName } from '../Types'
import {
	aesDecryptCTR,
	aesEncryptGCM,
	Curve,
	decodeMediaRetryNode,
	decryptMessageNode,
	delay,
	derivePairingCodeKey,
	encodeBigEndian,
	encodeSignedDeviceIdentity,
	getCallStatusFromNode,
	getHistoryMsg,
	getNextPreKeys,
	getStatusFromReceiptType, hkdf,
	unixTimestampSeconds,
	xmppPreKey,
	xmppSignedPreKey
} from '../Utils'
import { cleanMessage } from '../Utils'
import { makeMutex } from '../Utils/make-mutex'
import {
	areJidsSameUser,
	BinaryNode,
	getAllBinaryNodeChildren,
	getBinaryNodeChild,
	getBinaryNodeChildBuffer,
	getBinaryNodeChildren,
	isJidGroup,
	isJidUser,
	jidDecode,
	jidNormalizedUser,
	S_WHATSAPP_NET
} from '../WABinary'
import { extractGroupMetadata } from './groups'
import { makeMessagesSocket } from './messages-send'

export const makeMessagesRecvSocket = (config: SocketConfig) => {
	const {
		logger,
		retryRequestDelayMs,
		getMessage,
		shouldIgnoreJid
	} = config
	const sock = makeMessagesSocket(config)
	const {
		ev,
		authState,
		ws,
		processingMutex,
		signalRepository,
		query,
		upsertMessage,
		resyncAppState,
		onUnexpectedError,
		assertSessions,
		sendNode,
		relayMessage,
		sendReceipt,
		uploadPreKeys,
	} = sock

	/** this mutex ensures that each retryRequest will wait for the previous one to finish */
	const retryMutex = makeMutex()

	const msgRetryCache = config.msgRetryCounterCache || new NodeCache({
		stdTTL: DEFAULT_CACHE_TTLS.MSG_RETRY, // 1 hour
		useClones: false
	})
	const callOfferCache = config.callOfferCache || new NodeCache({
		stdTTL: DEFAULT_CACHE_TTLS.CALL_OFFER, // 5 mins
		useClones: false
	})

	let sendActiveReceipts = false

	const sendMessageAck = async({ tag, attrs }: BinaryNode) => {
		const stanza: BinaryNode = {
			tag: 'ack',
			attrs: {
				id: attrs.id,
				to: attrs.from,
				class: tag,
			}
		}

		if(!!attrs.participant) {
			stanza.attrs.participant = attrs.participant
		}

		if(!!attrs.recipient) {
			stanza.attrs.recipient = attrs.recipient
		}

		if(tag !== 'message' && attrs.type) {
			stanza.attrs.type = attrs.type
		}

		logger.debug({ recv: { tag, attrs }, sent: stanza.attrs }, 'sent ack')
		await sendNode(stanza)
	}

	const rejectCall = async(callId: string, callFrom: string) => {
		const stanza: BinaryNode = ({
			tag: 'call',
			attrs: {
				from: authState.creds.me!.id,
				to: callFrom,
			},
			content: [{
			    tag: 'reject',
			    attrs: {
					'call-id': callId,
					'call-creator': callFrom,
					count: '0',
			    },
			    content: undefined,
			}],
		})
		await query(stanza)
	}

	const sendRetryRequest = async(node: BinaryNode, forceIncludeKeys = false) => {
		const msgId = node.attrs.id

		let retryCount = msgRetryCache.get<number>(msgId) || 0
		if(retryCount >= 5) {
			logger.debug({ retryCount, msgId }, 'reached retry limit, clearing')
			msgRetryCache.del(msgId)
			return
		}

		retryCount += 1
		msgRetryCache.set(msgId, retryCount)

		const { account, signedPreKey, signedIdentityKey: identityKey } = authState.creds

		const deviceIdentity = encodeSignedDeviceIdentity(account!, true)
		await authState.keys.transaction(
			async() => {
				const receipt: BinaryNode = {
					tag: 'receipt',
					attrs: {
						id: msgId,
						type: 'retry',
						to: node.attrs.from
					},
					content: [
						{
							tag: 'retry',
							attrs: {
								count: retryCount.toString(),
								id: node.attrs.id,
								t: node.attrs.t,
								v: '1'
							}
						},
						{
							tag: 'registration',
							attrs: { },
							content: encodeBigEndian(authState.creds.registrationId)
						}
					]
				}

				if(node.attrs.recipient) {
					receipt.attrs.recipient = node.attrs.recipient
				}

				if(node.attrs.participant) {
					receipt.attrs.participant = node.attrs.participant
				}

				if(retryCount > 1 || forceIncludeKeys) {
					const { update, preKeys } = await getNextPreKeys(authState, 1)

					const [keyId] = Object.keys(preKeys)
					const key = preKeys[+keyId]

					const content = receipt.content! as BinaryNode[]
					content.push({
						tag: 'keys',
						attrs: { },
						content: [
							{ tag: 'type', attrs: { }, content: Buffer.from(KEY_BUNDLE_TYPE) },
							{ tag: 'identity', attrs: { }, content: identityKey.public },
							xmppPreKey(key, +keyId),
							xmppSignedPreKey(signedPreKey),
							{ tag: 'device-identity', attrs: { }, content: deviceIdentity }
						]
					})

					ev.emit('creds.update', update)
				}

				await sendNode(receipt)

				logger.info({ msgAttrs: node.attrs, retryCount }, 'sent retry receipt')
			}
		)
	}

	const handleEncryptNotification = async(node: BinaryNode) => {
		const from = node.attrs.from
		if(from === S_WHATSAPP_NET) {
			const countChild = getBinaryNodeChild(node, 'count')
			const count = +countChild!.attrs.value
			const shouldUploadMorePreKeys = count < MIN_PREKEY_COUNT

			logger.debug({ count, shouldUploadMorePreKeys }, 'recv pre-key count')
			if(shouldUploadMorePreKeys) {
				await uploadPreKeys()
			}
		} else {
			const identityNode = getBinaryNodeChild(node, 'identity')
			if(identityNode) {
				logger.info({ jid: from }, 'identity changed')
				// not handling right now
				// signal will override new identity anyway
			} else {
				logger.info({ node }, 'unknown encrypt notification')
			}
		}
	}

	const handleGroupNotification = (
		participant: string,
		child: BinaryNode,
		msg: Partial<proto.IWebMessageInfo>
	) => {
		switch (child?.tag) {
		case 'create':
			const metadata = extractGroupMetadata(child)

			msg.messageStubType = WAMessageStubType.GROUP_CREATE
			msg.messageStubParameters = [metadata.subject]
			msg.key = { participant: metadata.owner }

			ev.emit('chats.upsert', [{
				id: metadata.id,
				name: metadata.subject,
				conversationTimestamp: metadata.creation,
			}])
			ev.emit('groups.upsert', [{
				...metadata,
				author: participant
			}])
			break
		case 'ephemeral':
		case 'not_ephemeral':
			msg.message = {
				protocolMessage: {
					type: proto.Message.ProtocolMessage.Type.EPHEMERAL_SETTING,
					ephemeralExpiration: +(child.attrs.expiration || 0)
				}
			}
			break
		case 'promote':
		case 'demote':
		case 'remove':
		case 'add':
		case 'leave':
			const stubType = `GROUP_PARTICIPANT_${child.tag.toUpperCase()}`
			msg.messageStubType = WAMessageStubType[stubType]

			const participants = getBinaryNodeChildren(child, 'participant').map(p => p.attrs.jid)
			if(
				participants.length === 1 &&
					// if recv. "remove" message and sender removed themselves
					// mark as left
					areJidsSameUser(participants[0], participant) &&
					child.tag === 'remove'
			) {
				msg.messageStubType = WAMessageStubType.GROUP_PARTICIPANT_LEAVE
			}

			msg.messageStubParameters = participants
			break
		case 'subject':
			msg.messageStubType = WAMessageStubType.GROUP_CHANGE_SUBJECT
			msg.messageStubParameters = [ child.attrs.subject ]
			break
		case 'announcement':
		case 'not_announcement':
			msg.messageStubType = WAMessageStubType.GROUP_CHANGE_ANNOUNCE
			msg.messageStubParameters = [ (child.tag === 'announcement') ? 'on' : 'off' ]
			break
		case 'locked':
		case 'unlocked':
			msg.messageStubType = WAMessageStubType.GROUP_CHANGE_RESTRICT
			msg.messageStubParameters = [ (child.tag === 'locked') ? 'on' : 'off' ]
			break
		case 'invite':
			msg.messageStubType = WAMessageStubType.GROUP_CHANGE_INVITE_LINK
			msg.messageStubParameters = [ child.attrs.code ]
			break
		}
	}

	const processNotification = async(node: BinaryNode) => {
		const result: Partial<proto.IWebMessageInfo> = { }
		const [child] = getAllBinaryNodeChildren(node)
		const nodeType = node.attrs.type
		const from = jidNormalizedUser(node.attrs.from)

		switch (nodeType) {
		case 'privacy_token':
			const tokenList = getBinaryNodeChildren(child, 'token')
			for(const { attrs, content } of tokenList) {
				const jid = attrs.jid
				ev.emit('chats.update', [
					{
						id: jid,
						tcToken: content as Buffer
					}
				])

				logger.debug({ jid }, 'got privacy token update')
			}

			break
		case 'w:gp2':
			handleGroupNotification(node.attrs.participant, child, result)
			break
		case 'mediaretry':
			const event = decodeMediaRetryNode(node)
			ev.emit('messages.media-update', [event])
			break
		case 'encrypt':
			await handleEncryptNotification(node)
			break
		case 'devices':
			const devices = getBinaryNodeChildren(child, 'device')
			if(areJidsSameUser(child.attrs.jid, authState.creds.me!.id)) {
				const deviceJids = devices.map(d => d.attrs.jid)
				logger.info({ deviceJids }, 'got my own devices')
			}

			break
		case 'server_sync':
			const update = getBinaryNodeChild(node, 'collection')
			if(update) {
				const name = update.attrs.name as WAPatchName
				await resyncAppState([name], false)
			}

			break
		case 'picture':
			const setPicture = getBinaryNodeChild(node, 'set')
			const delPicture = getBinaryNodeChild(node, 'delete')

			ev.emit('contacts.update', [{
				id: from,
				imgUrl: setPicture ? 'changed' : null
			}])

			if(isJidGroup(from)) {
				const node = setPicture || delPicture
				result.messageStubType = WAMessageStubType.GROUP_CHANGE_ICON

				if(setPicture) {
					result.messageStubParameters = [setPicture.attrs.id]
				}

				result.participant = node?.attrs.author
				result.key = {
					...result.key || {},
					participant: setPicture?.attrs.author
				}
			}

			break
		case 'account_sync':
			if(child.tag === 'disappearing_mode') {
				const newDuration = +child.attrs.duration
				const timestamp = +child.attrs.t

				logger.info({ newDuration }, 'updated account disappearing mode')

				ev.emit('creds.update', {
					accountSettings: {
						...authState.creds.accountSettings,
						defaultDisappearingMode: {
							ephemeralExpiration: newDuration,
							ephemeralSettingTimestamp: timestamp,
						},
					}
				})
			} else if(child.tag === 'blocklist') {
				const blocklists = getBinaryNodeChildren(child, 'item')

				for(const { attrs } of blocklists) {
					const blocklist = [attrs.jid]
					const type = (attrs.action === 'block') ? 'add' : 'remove'
<<<<<<< HEAD

=======
>>>>>>> 51c4827f
					ev.emit('blocklist.update', { blocklist, type })
				}
			}

			break
		case 'link_code_companion_reg':
			const linkCodeCompanionReg = getBinaryNodeChild(node, 'link_code_companion_reg')
			const ref = toRequiredBuffer(getBinaryNodeChildBuffer(linkCodeCompanionReg, 'link_code_pairing_ref'))
			const primaryIdentityPublicKey = toRequiredBuffer(getBinaryNodeChildBuffer(linkCodeCompanionReg, 'primary_identity_pub'))
			const primaryEphemeralPublicKeyWrapped = toRequiredBuffer(getBinaryNodeChildBuffer(linkCodeCompanionReg, 'link_code_pairing_wrapped_primary_ephemeral_pub'))
			const codePairingPublicKey = decipherLinkPublicKey(primaryEphemeralPublicKeyWrapped)
			const companionSharedKey = Curve.sharedKey(authState.creds.pairingEphemeralKeyPair.private, codePairingPublicKey)
			const random = randomBytes(32)
			const linkCodeSalt = randomBytes(32)
			const linkCodePairingExpanded = hkdf(companionSharedKey, 32, {
				salt: linkCodeSalt,
				info: 'link_code_pairing_key_bundle_encryption_key'
			})
			const encryptPayload = Buffer.concat([Buffer.from(authState.creds.signedIdentityKey.public), primaryIdentityPublicKey, random])
			const encryptIv = randomBytes(12)
			const encrypted = aesEncryptGCM(encryptPayload, linkCodePairingExpanded, encryptIv, Buffer.alloc(0))
			const encryptedPayload = Buffer.concat([linkCodeSalt, encryptIv, encrypted])
			const identitySharedKey = Curve.sharedKey(authState.creds.signedIdentityKey.private, primaryIdentityPublicKey)
			const identityPayload = Buffer.concat([companionSharedKey, identitySharedKey, random])
			authState.creds.advSecretKey = hkdf(identityPayload, 32, { info: 'adv_secret' }).toString('base64')
			await query({
				tag: 'iq',
				attrs: {
					to: S_WHATSAPP_NET,
					type: 'set',
					id: sock.generateMessageTag(),
					xmlns: 'md'
				},
				content: [
					{
						tag: 'link_code_companion_reg',
						attrs: {
							jid: authState.creds.me!.id,
							stage: 'companion_finish',
						},
						content: [
							{
								tag: 'link_code_pairing_wrapped_key_bundle',
								attrs: {},
								content: encryptedPayload
							},
							{
								tag: 'companion_identity_public',
								attrs: {},
								content: authState.creds.signedIdentityKey.public
							},
							{
								tag: 'link_code_pairing_ref',
								attrs: {},
								content: ref
							}
						]
					}
				]
			})
			authState.creds.registered = true
			ev.emit('creds.update', authState.creds)
		}

		if(Object.keys(result).length) {
			return result
		}
	}

	function decipherLinkPublicKey(data: Uint8Array | Buffer) {
		const buffer = toRequiredBuffer(data)
		const salt = buffer.slice(0, 32)
		const secretKey = derivePairingCodeKey(authState.creds.pairingCode!, salt)
		const iv = buffer.slice(32, 48)
		const payload = buffer.slice(48, 80)
		return aesDecryptCTR(payload, secretKey, iv)
	}

	function toRequiredBuffer(data: Uint8Array | Buffer | undefined) {
		if(data === undefined) {
			throw new Boom('Invalid buffer', { statusCode: 400 })
		}

		return data instanceof Buffer ? data : Buffer.from(data)
	}

	const willSendMessageAgain = (id: string, participant: string) => {
		const key = `${id}:${participant}`
		const retryCount = msgRetryCache.get<number>(key) || 0
		return retryCount < 5
	}

	const updateSendMessageAgainCount = (id: string, participant: string) => {
		const key = `${id}:${participant}`
		const newValue = (msgRetryCache.get<number>(key) || 0) + 1
		msgRetryCache.set(key, newValue)
	}

	const sendMessagesAgain = async(
		key: proto.IMessageKey,
		ids: string[],
		retryNode: BinaryNode
	) => {
		const msgs = await Promise.all(ids.map(id => getMessage({ ...key, id })))
		const remoteJid = key.remoteJid!
		const participant = key.participant || remoteJid
		// if it's the primary jid sending the request
		// just re-send the message to everyone
		// prevents the first message decryption failure
		const sendToAll = !jidDecode(participant)?.device
		await assertSessions([participant], true)

		if(isJidGroup(remoteJid)) {
			await authState.keys.set({ 'sender-key-memory': { [remoteJid]: null } })
		}

		logger.debug({ participant, sendToAll }, 'forced new session for retry recp')

		for(let i = 0; i < msgs.length;i++) {
			const msg = msgs[i]
			if(msg) {
				updateSendMessageAgainCount(ids[i], participant)
				const msgRelayOpts: MessageRelayOptions = { messageId: ids[i] }

				if(sendToAll) {
					msgRelayOpts.useUserDevicesCache = false
				} else {
					msgRelayOpts.participant = {
						jid: participant,
						count: +retryNode.attrs.count
					}
				}

				await relayMessage(key.remoteJid!, msg, msgRelayOpts)
			} else {
				logger.debug({ jid: key.remoteJid, id: ids[i] }, 'recv retry request, but message not available')
			}
		}
	}

	const handleReceipt = async(node: BinaryNode) => {
		const { attrs, content } = node
		const isLid = attrs.from.includes('lid')
		const isNodeFromMe = areJidsSameUser(attrs.participant || attrs.from, isLid ? authState.creds.me?.lid : authState.creds.me?.id)
		const remoteJid = !isNodeFromMe || isJidGroup(attrs.from) ? attrs.from : attrs.recipient
		const fromMe = !attrs.recipient || (attrs.type === 'retry' && isNodeFromMe)

		const key: proto.IMessageKey = {
			remoteJid,
			id: '',
			fromMe,
			participant: attrs.participant
		}

		if(shouldIgnoreJid(remoteJid)) {
			logger.debug({ remoteJid }, 'ignoring receipt from jid')
			await sendMessageAck(node)
			return
		}

		const ids = [attrs.id]
		if(Array.isArray(content)) {
			const items = getBinaryNodeChildren(content[0], 'item')
			ids.push(...items.map(i => i.attrs.id))
		}

		await Promise.all([
			processingMutex.mutex(
				async() => {
					const status = getStatusFromReceiptType(attrs.type)
					if(
						typeof status !== 'undefined' &&
						(
							// basically, we only want to know when a message from us has been delivered to/read by the other person
							// or another device of ours has read some messages
							status > proto.WebMessageInfo.Status.DELIVERY_ACK ||
							!isNodeFromMe
						)
					) {
						if(isJidGroup(remoteJid)) {
							if(attrs.participant) {
								const updateKey: keyof MessageUserReceipt = status === proto.WebMessageInfo.Status.DELIVERY_ACK ? 'receiptTimestamp' : 'readTimestamp'
								ev.emit(
									'message-receipt.update',
									ids.map(id => ({
										key: { ...key, id },
										receipt: {
											userJid: jidNormalizedUser(attrs.participant),
											[updateKey]: +attrs.t
										}
									}))
								)
							}
						} else {
							ev.emit(
								'messages.update',
								ids.map(id => ({
									key: { ...key, id },
									update: { status }
								}))
							)
						}
					}

					if(attrs.type === 'retry') {
						// correctly set who is asking for the retry
						key.participant = key.participant || attrs.from
						const retryNode = getBinaryNodeChild(node, 'retry')
						if(willSendMessageAgain(ids[0], key.participant)) {
							if(key.fromMe) {
								try {
									logger.debug({ attrs, key }, 'recv retry request')
									await sendMessagesAgain(key, ids, retryNode!)
								} catch(error) {
									logger.error({ key, ids, trace: error.stack }, 'error in sending message again')
								}
							} else {
								logger.info({ attrs, key }, 'recv retry for not fromMe message')
							}
						} else {
							logger.info({ attrs, key }, 'will not send message again, as sent too many times')
						}
					}
				}
			),
			sendMessageAck(node)
		])
	}

	const handleNotification = async(node: BinaryNode) => {
		const remoteJid = node.attrs.from
		if(shouldIgnoreJid(remoteJid)) {
			logger.debug({ remoteJid, id: node.attrs.id }, 'ignored notification')
			await sendMessageAck(node)
			return
		}

		await Promise.all([
			processingMutex.mutex(
				async() => {
					const msg = await processNotification(node)
					if(msg) {
						const fromMe = areJidsSameUser(node.attrs.participant || remoteJid, authState.creds.me!.id)
						msg.key = {
							remoteJid,
							fromMe,
							participant: node.attrs.participant,
							id: node.attrs.id,
							...(msg.key || {})
						}
						msg.participant ??= node.attrs.participant
						msg.messageTimestamp = +node.attrs.t

						const fullMsg = proto.WebMessageInfo.fromObject(msg)
						await upsertMessage(fullMsg, 'append')
					}
				}
			),
			sendMessageAck(node)
		])
	}

	const handleMessage = async(node: BinaryNode) => {
		const { fullMessage: msg, category, author, decrypt } = decryptMessageNode(
			node,
			authState.creds.me!.id,
			authState.creds.me!.lid || '',
			signalRepository,
			logger,
		)

		if(msg.message?.protocolMessage?.type === proto.Message.ProtocolMessage.Type.SHARE_PHONE_NUMBER) {
			if(node.attrs.sender_pn) {
				ev.emit('chats.phoneNumberShare', { lid: node.attrs.from, jid: node.attrs.sender_pn })
			}
		}

		if(shouldIgnoreJid(msg.key.remoteJid!)) {
			logger.debug({ key: msg.key }, 'ignored message')
			await sendMessageAck(node)
			return
		}

		await Promise.all([
			processingMutex.mutex(
				async() => {
					await decrypt()
					// message failed to decrypt
					if(msg.messageStubType === proto.WebMessageInfo.StubType.CIPHERTEXT) {
						retryMutex.mutex(
							async() => {
								if(ws.isOpen) {
									const encNode = getBinaryNodeChild(node, 'enc')
									await sendRetryRequest(node, !encNode)
									if(retryRequestDelayMs) {
										await delay(retryRequestDelayMs)
									}
								} else {
									logger.debug({ node }, 'connection closed, ignoring retry req')
								}
							}
						)
					} else {
						// no type in the receipt => message delivered
						let type: MessageReceiptType = undefined
						let participant = msg.key.participant
						if(category === 'peer') { // special peer message
							type = 'peer_msg'
						} else if(msg.key.fromMe) { // message was sent by us from a different device
							type = 'sender'
							// need to specially handle this case
							if(isJidUser(msg.key.remoteJid!)) {
								participant = author
							}
						} else if(!sendActiveReceipts) {
							type = 'inactive'
						}

						await sendReceipt(msg.key.remoteJid!, participant!, [msg.key.id!], type)

						// send ack for history message
						const isAnyHistoryMsg = getHistoryMsg(msg.message!)
						if(isAnyHistoryMsg) {
							const jid = jidNormalizedUser(msg.key.remoteJid!)
							await sendReceipt(jid, undefined, [msg.key.id!], 'hist_sync')
						}
					}

					cleanMessage(msg, authState.creds.me!.id)

					await upsertMessage(msg, node.attrs.offline ? 'append' : 'notify')
				}
			),
			sendMessageAck(node)
		])
	}

	const handleCall = async(node: BinaryNode) => {
		const { attrs } = node
		const [infoChild] = getAllBinaryNodeChildren(node)
		const callId = infoChild.attrs['call-id']
		const from = infoChild.attrs.from || infoChild.attrs['call-creator']
		const status = getCallStatusFromNode(infoChild)
		const call: WACallEvent = {
			chatId: attrs.from,
			from,
			id: callId,
			date: new Date(+attrs.t * 1000),
			offline: !!attrs.offline,
			status,
		}

		if(status === 'offer') {
			call.isVideo = !!getBinaryNodeChild(infoChild, 'video')
			call.isGroup = infoChild.attrs.type === 'group' || !!infoChild.attrs['group-jid']
			call.groupJid = infoChild.attrs['group-jid']
			callOfferCache.set(call.id, call)
		}

		const existingCall = callOfferCache.get<WACallEvent>(call.id)

		// use existing call info to populate this event
		if(existingCall) {
			call.isVideo = existingCall.isVideo
			call.isGroup = existingCall.isGroup
		}

		// delete data once call has ended
		if(status === 'reject' || status === 'accept' || status === 'timeout') {
			callOfferCache.del(call.id)
		}

		ev.emit('call', [call])

		await sendMessageAck(node)
	}

	const handleBadAck = async({ attrs }: BinaryNode) => {
		const key: WAMessageKey = { remoteJid: attrs.from, fromMe: true, id: attrs.id }
		// current hypothesis is that if pash is sent in the ack
		// it means -- the message hasn't reached all devices yet
		// we'll retry sending the message here
		if(attrs.phash) {
			logger.info({ attrs }, 'received phash in ack, resending message...')
			const msg = await getMessage(key)
			if(msg) {
				await relayMessage(key.remoteJid!, msg, { messageId: key.id!, useUserDevicesCache: false })
			} else {
				logger.warn({ attrs }, 'could not send message again, as it was not found')
			}
		}

		// error in acknowledgement,
		// device could not display the message
		if(attrs.error) {
			logger.warn({ attrs }, 'received error in ack')
			ev.emit(
				'messages.update',
				[
					{
						key,
						update: {
							status: WAMessageStatus.ERROR,
							messageStubParameters: [
								attrs.error
							]
						}
					}
				]
			)
		}
	}

	/// processes a node with the given function
	/// and adds the task to the existing buffer if we're buffering events
	const processNodeWithBuffer = async<T>(
		node: BinaryNode,
		identifier: string,
		exec: (node: BinaryNode) => Promise<T>
	) => {
		ev.buffer()
		await execTask()
		ev.flush()

		function execTask() {
			return exec(node)
				.catch(err => onUnexpectedError(err, identifier))
		}
	}

	// recv a message
	ws.on('CB:message', (node: BinaryNode) => {
		processNodeWithBuffer(node, 'processing message', handleMessage)
	})

	ws.on('CB:call', async(node: BinaryNode) => {
		processNodeWithBuffer(node, 'handling call', handleCall)
	})

	ws.on('CB:receipt', node => {
		processNodeWithBuffer(node, 'handling receipt', handleReceipt)
	})

	ws.on('CB:notification', async(node: BinaryNode) => {
		processNodeWithBuffer(node, 'handling notification', handleNotification)
	})

	ws.on('CB:ack,class:message', (node: BinaryNode) => {
		handleBadAck(node)
			.catch(error => onUnexpectedError(error, 'handling bad ack'))
	})

	ev.on('call', ([ call ]) => {
		// missed call + group call notification message generation
		if(call.status === 'timeout' || (call.status === 'offer' && call.isGroup)) {
			const msg: proto.IWebMessageInfo = {
				key: {
					remoteJid: call.chatId,
					id: call.id,
					fromMe: false
				},
				messageTimestamp: unixTimestampSeconds(call.date),
			}
			if(call.status === 'timeout') {
				if(call.isGroup) {
					msg.messageStubType = call.isVideo ? WAMessageStubType.CALL_MISSED_GROUP_VIDEO : WAMessageStubType.CALL_MISSED_GROUP_VOICE
				} else {
					msg.messageStubType = call.isVideo ? WAMessageStubType.CALL_MISSED_VIDEO : WAMessageStubType.CALL_MISSED_VOICE
				}
			} else {
				msg.message = { call: { callKey: Buffer.from(call.id) } }
			}

			const protoMsg = proto.WebMessageInfo.fromObject(msg)
			upsertMessage(protoMsg, call.offline ? 'append' : 'notify')
		}
	})

	ev.on('connection.update', ({ isOnline }) => {
		if(typeof isOnline !== 'undefined') {
			sendActiveReceipts = isOnline
			logger.trace(`sendActiveReceipts set to "${sendActiveReceipts}"`)
		}
	})

	return {
		...sock,
		sendMessageAck,
		sendRetryRequest,
		rejectCall
	}
}<|MERGE_RESOLUTION|>--- conflicted
+++ resolved
@@ -398,10 +398,6 @@
 				for(const { attrs } of blocklists) {
 					const blocklist = [attrs.jid]
 					const type = (attrs.action === 'block') ? 'add' : 'remove'
-<<<<<<< HEAD
-
-=======
->>>>>>> 51c4827f
 					ev.emit('blocklist.update', { blocklist, type })
 				}
 			}
